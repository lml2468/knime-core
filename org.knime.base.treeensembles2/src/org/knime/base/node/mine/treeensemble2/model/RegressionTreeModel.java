/*
 * ------------------------------------------------------------------------
 *  Copyright by KNIME GmbH, Konstanz, Germany
 *  Website: http://www.knime.org; Email: contact@knime.org
 *
 *  This program is free software; you can redistribute it and/or modify
 *  it under the terms of the GNU General Public License, Version 3, as
 *  published by the Free Software Foundation.
 *
 *  This program is distributed in the hope that it will be useful, but
 *  WITHOUT ANY WARRANTY; without even the implied warranty of
 *  MERCHANTABILITY or FITNESS FOR A PARTICULAR PURPOSE. See the
 *  GNU General Public License for more details.
 *
 *  You should have received a copy of the GNU General Public License
 *  along with this program; if not, see <http://www.gnu.org/licenses>.
 *
 *  Additional permission under GNU GPL version 3 section 7:
 *
 *  KNIME interoperates with ECLIPSE solely via ECLIPSE's plug-in APIs.
 *  Hence, KNIME and ECLIPSE are both independent programs and are not
 *  derived from each other. Should, however, the interpretation of the
 *  GNU GPL Version 3 ("License") under any applicable laws result in
 *  KNIME and ECLIPSE being a combined program, KNIME GMBH herewith grants
 *  you the additional permission to use and propagate KNIME together with
 *  ECLIPSE with only the license terms in place for ECLIPSE applying to
 *  ECLIPSE and the GNU GPL Version 3 applying for KNIME, provided the
 *  license terms of ECLIPSE themselves allow for the respective use and
 *  propagation of ECLIPSE together with KNIME.
 *
 *  Additional permission relating to nodes for KNIME that extend the Node
 *  Extension (and in particular that are based on subclasses of NodeModel,
 *  NodeDialog, and NodeView) and that only interoperate with KNIME through
 *  standard APIs ("Nodes"):
 *  Nodes are deemed to be separate and independent programs and to not be
 *  covered works.  Notwithstanding anything to the contrary in the
 *  License, the License does not apply to Nodes, you are not required to
 *  license Nodes under the License, and you are granted a license to
 *  prepare and propagate Nodes, in each case even if such Nodes are
 *  propagated with or for interoperation with KNIME.  The owner of a Node
 *  may freely choose the license terms applicable to such Node, including
 *  when such Node is propagated with or for interoperation with KNIME.
 * ------------------------------------------------------------------------
 *
 * History
 *   Jan 20, 2012 (wiswedel): created
 */
package org.knime.base.node.mine.treeensemble2.model;

import java.io.BufferedInputStream;
import java.io.BufferedOutputStream;
import java.io.DataOutputStream;
import java.io.IOException;
import java.io.InputStream;
import java.io.OutputStream;
import java.util.LinkedHashMap;
import java.util.Map;

import org.knime.base.node.mine.decisiontree2.model.DecisionTree;
import org.knime.base.node.mine.treeensemble2.data.NominalValueRepresentation;
import org.knime.base.node.mine.treeensemble2.data.PredictorRecord;
import org.knime.base.node.mine.treeensemble2.data.TreeBitColumnMetaData;
import org.knime.base.node.mine.treeensemble2.data.TreeMetaData;
import org.knime.base.node.mine.treeensemble2.data.TreeNominalColumnMetaData;
import org.knime.base.node.mine.treeensemble2.data.TreeNumericColumnMetaData;
import org.knime.base.node.mine.treeensemble2.model.TreeEnsembleModel.TreeType;
import org.knime.base.node.mine.treeensemble2.node.learner.TreeEnsembleLearnerConfiguration;
import org.knime.core.data.DataCell;
import org.knime.core.data.DataColumnSpec;
import org.knime.core.data.DataColumnSpecCreator;
import org.knime.core.data.DataRow;
import org.knime.core.data.DataTable;
import org.knime.core.data.DataTableSpec;
import org.knime.core.data.DataType;
import org.knime.core.data.DoubleValue;
import org.knime.core.data.NominalValue;
import org.knime.core.data.def.DefaultRow;
import org.knime.core.data.def.DoubleCell;
import org.knime.core.data.def.IntCell;
import org.knime.core.data.def.StringCell;
import org.knime.core.data.util.NonClosableInputStream;
import org.knime.core.data.vector.bitvector.BitVectorValue;
import org.knime.core.data.vector.bytevector.ByteVectorValue;
import org.knime.core.data.vector.doublevector.DoubleVectorValue;
import org.knime.core.node.CanceledExecutionException;
import org.knime.core.node.ExecutionMonitor;
import org.knime.core.node.NodeLogger;

/**
 *
 * @author Adrian Nembach, KNIME.com
 */
public final class RegressionTreeModel {


    private final TreeMetaData m_metaData;

    private final TreeType m_type;

    private final TreeModelRegression m_model;

    /**
     * @param models
     */
    public RegressionTreeModel(final TreeEnsembleLearnerConfiguration configuration, final TreeMetaData metaData,
        final TreeModelRegression model, final TreeType treeType) {
        this(metaData, model, treeType);
    }

    /**
     * @param models
     */
    private RegressionTreeModel(final TreeMetaData metaData, final TreeModelRegression model, final TreeType treeType) {
        m_metaData = metaData;
        m_model = model;
        m_type = treeType;
    }

    /**
     * @return the models
     */
    public TreeModelRegression getTreeModel() {
        return m_model;
    }

    /**
     * @return the models
     */
    public TreeModelRegression getTreeModelRegression() {
        return m_model;
    }

    /**
     * @return the metaData
     */
    public TreeMetaData getMetaData() {
        return m_metaData;
    }

    /**
     * @return the type
     */
    public TreeType getType() {
        return m_type;
    }

    public DecisionTree createDecisionTree(final DataTable sampleForHiliting) {
        final DecisionTree result;
        TreeModelRegression treeModel = getTreeModelRegression();
        result = treeModel.createDecisionTree(m_metaData);

        if (sampleForHiliting != null) {
            final DataTableSpec dataSpec = sampleForHiliting.getDataTableSpec();
            final DataTableSpec spec = getLearnAttributeSpec(dataSpec);
            for (DataRow r : sampleForHiliting) {
                try {
                    DataRow fullAttributeRow = createLearnAttributeRow(r, spec);
                    result.addCoveredPattern(fullAttributeRow, spec);
                } catch (Exception e) {
                    // dunno what to do with that
                    NodeLogger.getLogger(getClass()).error("Error updating hilite info in tree view", e);
                    break;
                }
            }
        }
        return result;
    }

    /**
     * Get a table spec representing the learn attributes (not the target!). For ordinary data it is just a subset of
     * the input columns, for bit vector data it's an expanded table spec with each bit represented by a StringCell
     * column ("0" or "1"), whose name is "Bit x".
     *
     * @param learnSpec The original learn spec (which is also the return value for ordinary data)
     * @return Such a learn attribute spec.
     */
    public DataTableSpec getLearnAttributeSpec(final DataTableSpec learnSpec) {
        final TreeType type = getType();
        final int nrAttributes = getMetaData().getNrAttributes();
        switch (type) {
            case Ordinary:
                return learnSpec;
            case BitVector:
                DataColumnSpec[] colSpecs = new DataColumnSpec[nrAttributes];
                for (int i = 0; i < nrAttributes; i++) {
                    colSpecs[i] = new DataColumnSpecCreator(TreeBitColumnMetaData.getAttributeName(i), StringCell.TYPE)
                        .createSpec();
                }
                return new DataTableSpec(colSpecs);
            case ByteVector:
                DataColumnSpec[] bvColSpecs = new DataColumnSpec[nrAttributes];
                for (int i = 0; i < nrAttributes; i++) {
                    bvColSpecs[i] =
                        new DataColumnSpecCreator(TreeNumericColumnMetaData.getAttributeNameByte(i), IntCell.TYPE)
                            .createSpec();
                }
                return new DataTableSpec(bvColSpecs);
            case DoubleVector:
                DataColumnSpec[] dvColSpecs = new DataColumnSpec[nrAttributes];
                for (int i = 0; i < nrAttributes; i++) {
                    dvColSpecs[i] = new DataColumnSpecCreator(TreeNumericColumnMetaData.getAttributeName(i, "Double"), DoubleCell.TYPE).createSpec();
                }
                return new DataTableSpec(dvColSpecs);
            default:
                throw new IllegalStateException("Type unknown (not implemented): " + type);
        }
    }

    public DataRow createLearnAttributeRow(final DataRow learnRow, final DataTableSpec learnSpec) {
        final TreeType type = getType();
        final DataCell c = learnRow.getCell(0);
        final int nrAttributes = getMetaData().getNrAttributes();
        switch (type) {
            case Ordinary:
                return learnRow;
            case BitVector:
                if (c.isMissing()) {
                    return null;
                }
                BitVectorValue bv = (BitVectorValue)c;
                final long length = bv.length();
                if (length != nrAttributes) {
                    // TODO indicate error message
                    return null;
                }
                DataCell trueCell = new StringCell("1");
                DataCell falseCell = new StringCell("0");
                DataCell[] cells = new DataCell[nrAttributes];
                for (int i = 0; i < nrAttributes; i++) {
                    cells[i] = bv.get(i) ? trueCell : falseCell;
                }
                return new DefaultRow(learnRow.getKey(), cells);
            case ByteVector:
                if (c.isMissing()) {
                    return null;
                }
                ByteVectorValue byteVector = (ByteVectorValue)c;
                final long bvLength = byteVector.length();
                if (bvLength != nrAttributes) {
                    return null;
                }
                DataCell[] bvCells = new DataCell[nrAttributes];
                for (int i = 0; i < nrAttributes; i++) {
                    bvCells[i] = new IntCell(byteVector.get(i));
                }
                return new DefaultRow(learnRow.getKey(), bvCells);
            case DoubleVector:
                if (c.isMissing()) {
                    return null;
                }
                DoubleVectorValue doubleVector = (DoubleVectorValue)c;
                final int dvLenght = doubleVector.getLength();
                if (dvLenght != nrAttributes) {
                    return null;
                }
                DataCell[] dvCells = new DataCell[nrAttributes];
                for (int i = 0; i < nrAttributes; i++) {
                    dvCells[i] = new DoubleCell(doubleVector.getValue(i));
                }
                return new DefaultRow(learnRow.getKey(), dvCells);
            default:
                throw new IllegalStateException("Type unknown (not implemented): " + type);
        }
    }

    public PredictorRecord createPredictorRecord(final DataRow filterRow, final DataTableSpec learnSpec) {
        switch (m_type) {
            case Ordinary:
                return createNominalNumericPredictorRecord(filterRow, learnSpec);
            case BitVector:
                return createBitVectorPredictorRecord(filterRow);
            case ByteVector:
                return createByteVectorPredictorRecord(filterRow);
            case DoubleVector:
                return createDoubleVectorPredictorRecord(filterRow);
            default:
                throw new IllegalStateException("Unknown tree type " + "(not implemented): " + m_type);
        }
    }

    private PredictorRecord createDoubleVectorPredictorRecord(final DataRow filterRow) {
        assert filterRow.getNumCells() == 1 : "Expected one cell as double vector data";
        DataCell c = filterRow.getCell(0);
        if (c.isMissing()) {
            return null;
        }
        DoubleVectorValue dv = (DoubleVectorValue)c;
        final long length = dv.getLength();
        if (length != getMetaData().getNrAttributes()) {
            throw new IllegalArgumentException("The double-vector in " + filterRow.getKey().getString()
                + " has an invalid length (" + length + " instead of " + getMetaData().getNrAttributes() + ").");
        }
        Map<String, Object> valueMap = new LinkedHashMap<String, Object>((int)(length / 0.75 + 1.0));
        for (int i = 0; i < length; i++) {
<<<<<<< HEAD
            valueMap.put(TreeNumericColumnMetaData.getAttributeName(i), Double.valueOf(dv.getValue(i)));
=======
            valueMap.put(TreeNumericColumnMetaData.getAttributeNameByte(i), Double.valueOf(dv.getValue(i)));
>>>>>>> 04473320
        }
        return new PredictorRecord(valueMap);
    }

    private PredictorRecord createByteVectorPredictorRecord(final DataRow filterRow) {
        assert filterRow.getNumCells() == 1 : "Expected one cell as byte vector data";
        DataCell c = filterRow.getCell(0);
        if (c.isMissing()) {
            return null;
        }
        ByteVectorValue bv = (ByteVectorValue)c;
        final long length = bv.length();
        if (length != getMetaData().getNrAttributes()) {
            throw new IllegalArgumentException("The byte-vector in " + filterRow.getKey().getString()
                + " has an invalid length (" + length + " instead of " + getMetaData().getNrAttributes() + ").");
        }
        Map<String, Object> valueMap = new LinkedHashMap<String, Object>((int)(length / 0.75 + 1.0));
        for (int i = 0; i < length; i++) {
            valueMap.put(TreeNumericColumnMetaData.getAttributeNameByte(i), Integer.valueOf(bv.get(i)));
        }
        return new PredictorRecord(valueMap);
    }

    private PredictorRecord createBitVectorPredictorRecord(final DataRow filterRow) {
        assert filterRow.getNumCells() == 1 : "Expected one cell as bit vector data";
        DataCell c = filterRow.getCell(0);
        if (c.isMissing()) {
            return null;
        }
        BitVectorValue bv = (BitVectorValue)c;
        final long length = bv.length();
        if (length != getMetaData().getNrAttributes()) {
            throw new IllegalArgumentException("The bit-vector in " + filterRow.getKey().getString()
                + " has an invalid length (" + length + " instead of " + getMetaData().getNrAttributes() + ").");
        }
        Map<String, Object> valueMap = new LinkedHashMap<String, Object>((int)(length / 0.75 + 1.0));
        for (int i = 0; i < length; i++) {
            valueMap.put(TreeBitColumnMetaData.getAttributeName(i), Boolean.valueOf(bv.get(i)));
        }
        return new PredictorRecord(valueMap);
    }

    private PredictorRecord createNominalNumericPredictorRecord(final DataRow filterRow,
        final DataTableSpec trainSpec) {
        final int nrCols = trainSpec.getNumColumns();
        Map<String, Object> valueMap = new LinkedHashMap<String, Object>((int)(nrCols / 0.75 + 1.0));
        for (int i = 0; i < nrCols; i++) {
            DataColumnSpec col = trainSpec.getColumnSpec(i);
            String colName = col.getName();
            DataType colType = col.getType();
            DataCell cell = filterRow.getCell(i);
            if (cell.isMissing()) {
                valueMap.put(colName, PredictorRecord.NULL);
            } else if (colType.isCompatible(NominalValue.class)) {
                final TreeNominalColumnMetaData meta = (TreeNominalColumnMetaData)m_metaData.getAttributeMetaData(i);
                final String val = ((StringCell)cell).getStringValue();
                int nomIdx = -1;
                for (final NominalValueRepresentation nomVal : meta.getValues()) {
                    if (val.equals(nomVal.getNominalValue())) {
                        nomIdx = nomVal.getAssignedInteger();
                        break;
                    }
                }
                valueMap.put(colName, nomIdx);
            } else if (colType.isCompatible(DoubleValue.class)) {
                valueMap.put(colName, ((DoubleValue)cell).getDoubleValue());
            } else {
                throw new IllegalStateException("Expected nominal or numeric column type for column \"" + colName
                    + "\" but got \"" + colType + "\"");
            }
        }
        return new PredictorRecord(valueMap);
    }

    /**
     * Saves ensemble to target in binary format, output is NOT closed afterwards.
     *
     * @param out ...
     * @param exec ...
     * @throws IOException ...
     * @throws CanceledExecutionException ...
     */
    public void save(final OutputStream out, final ExecutionMonitor exec)
        throws IOException, CanceledExecutionException {
        // wrapping the (zip) output stream with a buffered stream reduces
        // the write operation from, e.g. 63s to 8s
        DataOutputStream dataOutput = new DataOutputStream(new BufferedOutputStream(out));
        // previous version numbers:
        // 20121019 - first public release
        // 20140201 - omit target distribution in each tree node
        dataOutput.writeInt(20140201); // version number
        m_type.save(dataOutput);
        m_metaData.save(dataOutput);
        try {
            m_model.save(dataOutput);
        } catch (IOException ioe) {
            throw new IOException("Can't save tree model.", ioe);
        }
        dataOutput.writeByte((byte)0);

        dataOutput.flush();
    }

    /**
     * Loads and returns new ensemble model, input is NOT closed afterwards.
     *
     * @param in ...
     * @param exec ...
     * @return ...
     * @throws IOException ...
     * @throws CanceledExecutionException ...
     */
    public static RegressionTreeModel load(final InputStream in, final ExecutionMonitor exec, final TreeBuildingInterner treeBuildingInterner)
        throws IOException, CanceledExecutionException {
        // wrapping the argument (zip input) stream in a buffered stream
        // reduces read operation from, e.g. 42s to 2s
        TreeModelDataInputStream input =
            new TreeModelDataInputStream(new BufferedInputStream(new NonClosableInputStream(in)));
        int version = input.readInt();
        if (version > 20140201) {
            throw new IOException("Tree Ensemble version " + version + " not supported");
        }
        TreeType type = TreeType.load(input);
        TreeMetaData metaData = TreeMetaData.load(input);
        boolean isRegression = metaData.isRegression();
        TreeModelRegression model;
        try {
            model = TreeModelRegression.load(input, metaData, treeBuildingInterner);
            if (input.readByte() != 0) {
                throw new IOException("Model not terminated by 0 byte");
            }
        } catch (IOException e) {
            throw new IOException("Can't read tree model. " + e.getMessage(), e);
        }
        input.close(); // does not close the method argument stream!!
        return new RegressionTreeModel(metaData, model, type);
    }

}<|MERGE_RESOLUTION|>--- conflicted
+++ resolved
@@ -292,11 +292,7 @@
         }
         Map<String, Object> valueMap = new LinkedHashMap<String, Object>((int)(length / 0.75 + 1.0));
         for (int i = 0; i < length; i++) {
-<<<<<<< HEAD
-            valueMap.put(TreeNumericColumnMetaData.getAttributeName(i), Double.valueOf(dv.getValue(i)));
-=======
             valueMap.put(TreeNumericColumnMetaData.getAttributeNameByte(i), Double.valueOf(dv.getValue(i)));
->>>>>>> 04473320
         }
         return new PredictorRecord(valueMap);
     }
