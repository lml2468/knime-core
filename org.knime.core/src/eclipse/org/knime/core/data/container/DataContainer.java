--- conflicted
+++ resolved
@@ -1014,13 +1014,8 @@
             exec.setMessage("Archiving table");
             e = exec.createSubProgress(0.8);
             buf =
-<<<<<<< HEAD
                 new Buffer(table.getDataTableSpec(), 0, -1, new HashMap<Integer, ContainerTable>(),
-                    new HashMap<Integer, ContainerTable>(), createNotInWorkflowFileStoreHandler());
-=======
-                new Buffer(0, -1, new HashMap<Integer, ContainerTable>(), new HashMap<Integer, ContainerTable>(),
-                    NotInWorkflowWriteFileStoreHandler.create());
->>>>>>> 04473320
+                    new HashMap<Integer, ContainerTable>(), NotInWorkflowWriteFileStoreHandler.create());
             int rowCount = 0;
             for (DataRow row : table) {
                 rowCount++;
