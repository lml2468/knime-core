/*
 * ----------------------------------------------------------------------------
 * This source code, its documentation and all appendant files
 * are protected by copyright law. All rights reserved.
 *
 * Copyright, 2003 - 2007
 * University of Konstanz, Germany
 * Chair for Bioinformatics and Information Mining (Prof. M. Berthold)
 * and KNIME GmbH, Konstanz, Germany
 *
 * You may not modify, publish, transmit, transfer or sell, reproduce,
 * create derivative works from, distribute, perform, display, or in
 * any way exploit any of the content, in whole or in part, except as
 * otherwise expressly permitted in writing by the copyright owner or
 * as specified in the license file distributed with this product.
 *
 * If you have any questions please contact the copyright holder:
 * website: www.knime.org
 * email: contact@knime.org
 * ----------------------------------------------------------------------------
 */
package org.knime.base.node.io.database;

import java.io.BufferedReader;
import java.io.IOException;
import java.io.InputStream;
import java.io.InputStreamReader;
import java.security.InvalidKeyException;
import java.sql.Blob;
import java.sql.Clob;
import java.sql.Connection;
import java.sql.ResultSet;
import java.sql.ResultSetMetaData;
import java.sql.SQLException;
import java.sql.Statement;
import java.sql.Types;

import javax.crypto.BadPaddingException;
import javax.crypto.IllegalBlockSizeException;

import org.knime.core.data.DataCell;
import org.knime.core.data.DataColumnSpecCreator;
import org.knime.core.data.DataRow;
import org.knime.core.data.DataTable;
import org.knime.core.data.DataTableSpec;
import org.knime.core.data.DataType;
import org.knime.core.data.DoubleValue;
import org.knime.core.data.IntValue;
import org.knime.core.data.RowIterator;
import org.knime.core.data.def.DefaultRow;
import org.knime.core.data.def.DoubleCell;
import org.knime.core.data.def.IntCell;
import org.knime.core.data.def.StringCell;
import org.knime.core.node.InvalidSettingsException;
import org.knime.core.node.NodeLogger;

/**
 * Creates a connection to read from database.
 * 
 * @author Thomas Gabriel, University of Konstanz
 */
final class DBReaderConnection implements DataTable {

    private static final NodeLogger LOGGER =
            NodeLogger.getLogger(DBReaderConnection.class);

    private final DataTableSpec m_spec;

    private final Connection m_conn;

    private final String m_query;

    /**
     * Create connection to database and read meta info.
     * 
     * @param conn a database connection object
     * @param query SQL query executed to read data
     * @throws SQLException {@link SQLException}
     * @throws InvalidSettingsException {@link InvalidSettingsException}
     * @throws IllegalBlockSizeException {@link IllegalBlockSizeException}
     * @throws BadPaddingException {@link BadPaddingException}
     * @throws InvalidKeyException {@link InvalidKeyException}
     * @throws IOException {@link IOException}
     */
<<<<<<< HEAD
    public DBReaderConnection(final DBConnection conn, final String query) 
            throws Exception {
        m_conn = conn.createConnection();
        Statement stmt = m_conn.createStatement();
        m_query = query;
        ResultSet result = stmt.executeQuery(m_query);
        m_spec = createTableSpec(result.getMetaData());
        stmt.close();
=======
    DBReaderConnection(final DBConnection conn, final String query) throws
            InvalidSettingsException, SQLException,
            IllegalBlockSizeException, BadPaddingException,
            InvalidKeyException, IOException {
        this(conn, query, Integer.MAX_VALUE);
    }

    /**
     * Create connection to database and read meta info.
     * 
     * @param conn a database connection object
     * @param query SQL query executed to read data
     * @param cacheNoRows number of rows cached
     * @throws SQLException {@link SQLException}
     * @throws InvalidSettingsException {@link InvalidSettingsException}
     * @throws IllegalBlockSizeException {@link IllegalBlockSizeException}
     * @throws BadPaddingException {@link BadPaddingException}
     * @throws InvalidKeyException {@link InvalidKeyException}
     * @throws IOException {@link IOException}
     */
    DBReaderConnection(final DBConnection conn, final String query,
            final int cacheNoRows) throws SQLException, 
            InvalidSettingsException, IllegalBlockSizeException,
            BadPaddingException, InvalidKeyException, IOException {
        m_cacheNoRows = cacheNoRows;
        Statement stmt = null;
        ResultSet result = null;
        try {
            m_conn = conn.createConnection();
            stmt = m_conn.createStatement();
            m_query = query;
            result = stmt.executeQuery(m_query);
            m_spec = createTableSpec(result.getMetaData());
        } finally {
            if (result != null) {
                result.close();
            }
            if (stmt != null) {
                stmt.close();
            }
        }
>>>>>>> e116f9a6
    }

    /**
     * Closes connection.
     */
    void close() {
        try {
            m_conn.close();
        } catch (Throwable t) {
            LOGGER.info("Could not close database connection, reason: "
                    + t.getMessage(), t);
        }
    }

    /**
     * {@inheritDoc}
     */
    public DataTableSpec getDataTableSpec() {
        return m_spec;
    }

    /**
     * {@inheritDoc}
     */
    public RowIterator iterator() {
        try {
            Statement stmt = m_conn.createStatement();
            ResultSet result = stmt.executeQuery(m_query);
            // stmt.close();
<<<<<<< HEAD
            return new DBRowIterator(m_spec, result);
        } catch (SQLException e) {
            LOGGER.error(e);
            return new DBRowIterator(m_spec, null);
=======
            return new DBRowIterator(result);
        } catch (Throwable t) {
            LOGGER.error(t);
            return new DBRowIterator(null);
>>>>>>> e116f9a6
        }
    }

    private DataTableSpec createTableSpec(final ResultSetMetaData meta)
            throws SQLException {
        int cols = meta.getColumnCount();
        DataTableSpec spec = null;
        for (int i = 0; i < cols; i++) {
            int dbIdx = i + 1;
            String name = meta.getColumnName(dbIdx);
            int type = meta.getColumnType(dbIdx);
            DataType newType;
            switch (type) {
            case Types.INTEGER:
            case Types.BIT:
            case Types.BINARY:
            case Types.BOOLEAN:
            case Types.VARBINARY:
            case Types.SMALLINT:
            case Types.TINYINT:
            case Types.BIGINT:
                newType = IntCell.TYPE;
                break;
            case Types.FLOAT:
            case Types.DOUBLE:
            case Types.NUMERIC:
            case Types.DECIMAL:
            case Types.REAL:
                newType = DoubleCell.TYPE;
                break;
            default:
                newType = StringCell.TYPE;
            }
            if (spec == null) {
                spec = new DataTableSpec(new DataColumnSpecCreator(
                        name, newType).createSpec());
            } else {
                name = DataTableSpec.getUniqueColumnName(spec, name);
                spec = new DataTableSpec(spec, new DataTableSpec(
                       new DataColumnSpecCreator(name, newType).createSpec()));
            }
        }
        return spec;
    }
}

/**
 * RowIterator via a database ResultSet.
 */
final class DBRowIterator extends RowIterator {

    private static final NodeLogger LOGGER =
            NodeLogger.getLogger(DBReaderConnection.class);

    private boolean m_end;

    private final DataTableSpec m_spec;

    private final ResultSet m_result;

    /**
     * Creates new iterator.
     * 
     * @param spec With the given spec.
     * @param result Underlying ResultSet.
     */
    DBRowIterator(final DataTableSpec spec, final ResultSet result) {
        m_spec = spec;
        m_result = result;
        m_end = end();
    }

    /**
     * {@inheritDoc}
     */
    @Override
    public boolean hasNext() {
        return !m_end;
    }

    /**
     * {@inheritDoc}
     */
    @Override
    public DataRow next() {
        DataCell[] cells = new DataCell[m_spec.getNumColumns()];
        for (int i = 0; i < cells.length; i++) {
            DataType type = m_spec.getColumnSpec(i).getType();
            if (type.isCompatible(IntValue.class)) {
                try {
                    int integer = m_result.getInt(i + 1);
                    if (wasNull()) {
                        cells[i] = DataType.getMissingCell();
                    } else {
                        cells[i] = new IntCell(integer);
                    }
                } catch (SQLException sqle) {
                    LOGGER.error("SQL Exception reading Int:", sqle);
                    cells[i] = DataType.getMissingCell();
                }
            } else if (type.isCompatible(DoubleValue.class)) {
                try {
                    double dbl = m_result.getDouble(i + 1);
                    if (wasNull()) {
                        cells[i] = DataType.getMissingCell();
                    } else {
                        cells[i] = new DoubleCell(dbl);
                    }
                } catch (SQLException sqle) {
                    LOGGER.error("SQL Exception reading Double:", sqle);
                    cells[i] = DataType.getMissingCell();
                }
            } else {
                String s = null;
                try {
                    int dbType = m_result.getMetaData().getColumnType(i + 1);
                    if (dbType == Types.CLOB) {
                        Clob clob = m_result.getClob(i + 1);
                        if (wasNull() || clob == null) {
                            s = null;
                        } else {
                            BufferedReader buf =
                                    new BufferedReader(clob
                                            .getCharacterStream());
                            StringBuilder sb = new StringBuilder();
                            String line;
                            while ((line = buf.readLine()) != null) {
                                if (sb.length() > 0) {
                                    sb.append("\n");
                                }
                                sb.append(line);
                            }
                            s = sb.toString();
                        }
                    } else if (dbType == Types.BLOB) {
                        Blob blob = m_result.getBlob(i + 1);
                        if (wasNull() || blob == null) {
                            s = null;
                        } else {
                            InputStream is = blob.getBinaryStream();
                            BufferedReader buf =
                                    new BufferedReader(
                                            new InputStreamReader(is));
                            StringBuilder sb = new StringBuilder();
                            String line;
                            while ((line = buf.readLine()) != null) {
                                if (sb.length() > 0) {
                                    sb.append("\n");
                                }
                                sb.append(line);
                            }
                            s = sb.toString();
                        }
                    } else {
                        s = m_result.getString(i + 1);
                        if (wasNull()) {
                            s = null;
                        }
                    }
<<<<<<< HEAD
=======
                }
            }
            int rowId = cells.hashCode();
            try {
                rowId = m_result.getRow();
            } catch (SQLException sqle) {
                LOGGER.error("SQL Exception:", sqle);
            }
            m_end = end();
            m_rowCnt++;
            return new DefaultRow("Row_" + rowId, cells);
        }

        private boolean end() {
            boolean ret;
            if (m_rowCnt + 1 == m_cacheNoRows) {
                ret = true;
            } else {
                try {
                    ret = !m_result.next();
>>>>>>> e116f9a6
                } catch (SQLException sqle) {
                    LOGGER.error("SQL Exception reading String:", sqle);
                } catch (IOException ioe) {
                    LOGGER.error("I/O Exception reading String:", ioe);
                }
                if (s == null) {
                    cells[i] = DataType.getMissingCell();
                } else {
                    cells[i] = new StringCell(s);
                }
            }
        }
        int rowId = cells.hashCode();
        try {
            rowId = m_result.getRow();
        } catch (SQLException sqle) {
            LOGGER.error("SQL Exception:", sqle);
        }
        m_end = end();
        return new DefaultRow(new StringCell("Row_" + rowId), cells);
    }

    private boolean end() {
        try {
            return !m_result.next();
        } catch (SQLException sqle) {
            LOGGER.error("SQL Exception:", sqle);
            return true;
        }
    }

    private boolean wasNull() {
        try {
            return m_result.wasNull();
        } catch (SQLException sqle) {
            LOGGER.error("SQL Exception:", sqle);
            return true;
        }
    }

}<|MERGE_RESOLUTION|>--- conflicted
+++ resolved
@@ -3,7 +3,7 @@
  * This source code, its documentation and all appendant files
  * are protected by copyright law. All rights reserved.
  *
- * Copyright, 2003 - 2007
+ * Copyright, 2003 - 2008
  * University of Konstanz, Germany
  * Chair for Bioinformatics and Information Mining (Prof. M. Berthold)
  * and KNIME GmbH, Konstanz, Germany
@@ -70,6 +70,8 @@
 
     private final String m_query;
 
+    private final int m_cacheNoRows;
+    
     /**
      * Create connection to database and read meta info.
      * 
@@ -82,16 +84,6 @@
      * @throws InvalidKeyException {@link InvalidKeyException}
      * @throws IOException {@link IOException}
      */
-<<<<<<< HEAD
-    public DBReaderConnection(final DBConnection conn, final String query) 
-            throws Exception {
-        m_conn = conn.createConnection();
-        Statement stmt = m_conn.createStatement();
-        m_query = query;
-        ResultSet result = stmt.executeQuery(m_query);
-        m_spec = createTableSpec(result.getMetaData());
-        stmt.close();
-=======
     DBReaderConnection(final DBConnection conn, final String query) throws
             InvalidSettingsException, SQLException,
             IllegalBlockSizeException, BadPaddingException,
@@ -133,7 +125,6 @@
                 stmt.close();
             }
         }
->>>>>>> e116f9a6
     }
 
     /**
@@ -163,17 +154,10 @@
             Statement stmt = m_conn.createStatement();
             ResultSet result = stmt.executeQuery(m_query);
             // stmt.close();
-<<<<<<< HEAD
-            return new DBRowIterator(m_spec, result);
-        } catch (SQLException e) {
-            LOGGER.error(e);
-            return new DBRowIterator(m_spec, null);
-=======
             return new DBRowIterator(result);
         } catch (Throwable t) {
             LOGGER.error(t);
             return new DBRowIterator(null);
->>>>>>> e116f9a6
         }
     }
 
@@ -218,123 +202,126 @@
         }
         return spec;
     }
-}
-
-/**
- * RowIterator via a database ResultSet.
- */
-final class DBRowIterator extends RowIterator {
-
-    private static final NodeLogger LOGGER =
-            NodeLogger.getLogger(DBReaderConnection.class);
-
-    private boolean m_end;
-
-    private final DataTableSpec m_spec;
-
-    private final ResultSet m_result;
-
-    /**
-     * Creates new iterator.
-     * 
-     * @param spec With the given spec.
-     * @param result Underlying ResultSet.
-     */
-    DBRowIterator(final DataTableSpec spec, final ResultSet result) {
-        m_spec = spec;
-        m_result = result;
-        m_end = end();
-    }
-
-    /**
-     * {@inheritDoc}
-     */
-    @Override
-    public boolean hasNext() {
-        return !m_end;
-    }
-
-    /**
-     * {@inheritDoc}
-     */
-    @Override
-    public DataRow next() {
-        DataCell[] cells = new DataCell[m_spec.getNumColumns()];
-        for (int i = 0; i < cells.length; i++) {
-            DataType type = m_spec.getColumnSpec(i).getType();
-            if (type.isCompatible(IntValue.class)) {
-                try {
-                    int integer = m_result.getInt(i + 1);
-                    if (wasNull()) {
+
+    /**
+     * RowIterator via a database ResultSet.
+     */
+    private class DBRowIterator extends RowIterator {
+
+        private boolean m_end;
+
+        private final ResultSet m_result;
+
+        private int m_rowCnt = 0;
+
+        /**
+         * Creates new iterator.
+         * 
+         * @param result Underlying ResultSet.
+         */
+        DBRowIterator(final ResultSet result) {
+            m_result = result;
+            m_end = end();
+        }
+
+        /**
+         * {@inheritDoc}
+         */
+        @Override
+        public boolean hasNext() {
+            return !m_end;
+        }
+
+        /**
+         * {@inheritDoc}
+         */
+        @Override
+        public DataRow next() {
+            DataCell[] cells = new DataCell[m_spec.getNumColumns()];
+            for (int i = 0; i < cells.length; i++) {
+                DataType type = m_spec.getColumnSpec(i).getType();
+                if (type.isCompatible(IntValue.class)) {
+                    try {
+                        int integer = m_result.getInt(i + 1);
+                        if (wasNull()) {
+                            cells[i] = DataType.getMissingCell();
+                        } else {
+                            cells[i] = new IntCell(integer);
+                        }
+                    } catch (SQLException sqle) {
+                        LOGGER.error("SQL Exception reading Int:", sqle);
+                        cells[i] = DataType.getMissingCell();
+                    }
+                } else if (type.isCompatible(DoubleValue.class)) {
+                    try {
+                        double dbl = m_result.getDouble(i + 1);
+                        if (wasNull()) {
+                            cells[i] = DataType.getMissingCell();
+                        } else {
+                            cells[i] = new DoubleCell(dbl);
+                        }
+                    } catch (SQLException sqle) {
+                        LOGGER.error("SQL Exception reading Double:", sqle);
+                        cells[i] = DataType.getMissingCell();
+                    }
+                } else {
+                    String s = null;
+                    try {
+                        int dbType =
+                                m_result.getMetaData().getColumnType(i + 1);
+                        if (dbType == Types.CLOB) {
+                            Clob clob = m_result.getClob(i + 1);
+                            if (wasNull() || clob == null) {
+                                s = null;
+                            } else {
+                                BufferedReader buf =
+                                        new BufferedReader(clob
+                                                .getCharacterStream());
+                                StringBuilder sb = new StringBuilder();
+                                String line;
+                                while ((line = buf.readLine()) != null) {
+                                    if (sb.length() > 0) {
+                                        sb.append("\n");
+                                    }
+                                    sb.append(line);
+                                }
+                                s = sb.toString();
+                            }
+                        } else if (dbType == Types.BLOB) {
+                            Blob blob = m_result.getBlob(i + 1);
+                            if (wasNull() || blob == null) {
+                                s = null;
+                            } else {
+                                InputStream is = blob.getBinaryStream();
+                                BufferedReader buf =
+                                        new BufferedReader(
+                                                new InputStreamReader(is));
+                                StringBuilder sb = new StringBuilder();
+                                String line;
+                                while ((line = buf.readLine()) != null) {
+                                    if (sb.length() > 0) {
+                                        sb.append("\n");
+                                    }
+                                    sb.append(line);
+                                }
+                                s = sb.toString();
+                            }
+                        } else {
+                            s = m_result.getString(i + 1);
+                            if (wasNull()) {
+                                s = null;
+                            }
+                        }
+                    } catch (SQLException sqle) {
+                        LOGGER.error("SQL Exception reading String:", sqle);
+                    } catch (IOException ioe) {
+                        LOGGER.error("I/O Exception reading String:", ioe);
+                    }
+                    if (s == null) {
                         cells[i] = DataType.getMissingCell();
                     } else {
-                        cells[i] = new IntCell(integer);
-                    }
-                } catch (SQLException sqle) {
-                    LOGGER.error("SQL Exception reading Int:", sqle);
-                    cells[i] = DataType.getMissingCell();
-                }
-            } else if (type.isCompatible(DoubleValue.class)) {
-                try {
-                    double dbl = m_result.getDouble(i + 1);
-                    if (wasNull()) {
-                        cells[i] = DataType.getMissingCell();
-                    } else {
-                        cells[i] = new DoubleCell(dbl);
-                    }
-                } catch (SQLException sqle) {
-                    LOGGER.error("SQL Exception reading Double:", sqle);
-                    cells[i] = DataType.getMissingCell();
-                }
-            } else {
-                String s = null;
-                try {
-                    int dbType = m_result.getMetaData().getColumnType(i + 1);
-                    if (dbType == Types.CLOB) {
-                        Clob clob = m_result.getClob(i + 1);
-                        if (wasNull() || clob == null) {
-                            s = null;
-                        } else {
-                            BufferedReader buf =
-                                    new BufferedReader(clob
-                                            .getCharacterStream());
-                            StringBuilder sb = new StringBuilder();
-                            String line;
-                            while ((line = buf.readLine()) != null) {
-                                if (sb.length() > 0) {
-                                    sb.append("\n");
-                                }
-                                sb.append(line);
-                            }
-                            s = sb.toString();
-                        }
-                    } else if (dbType == Types.BLOB) {
-                        Blob blob = m_result.getBlob(i + 1);
-                        if (wasNull() || blob == null) {
-                            s = null;
-                        } else {
-                            InputStream is = blob.getBinaryStream();
-                            BufferedReader buf =
-                                    new BufferedReader(
-                                            new InputStreamReader(is));
-                            StringBuilder sb = new StringBuilder();
-                            String line;
-                            while ((line = buf.readLine()) != null) {
-                                if (sb.length() > 0) {
-                                    sb.append("\n");
-                                }
-                                sb.append(line);
-                            }
-                            s = sb.toString();
-                        }
-                    } else {
-                        s = m_result.getString(i + 1);
-                        if (wasNull()) {
-                            s = null;
-                        }
-                    }
-<<<<<<< HEAD
-=======
+                        cells[i] = new StringCell(s);
+                    }
                 }
             }
             int rowId = cells.hashCode();
@@ -355,45 +342,31 @@
             } else {
                 try {
                     ret = !m_result.next();
->>>>>>> e116f9a6
                 } catch (SQLException sqle) {
-                    LOGGER.error("SQL Exception reading String:", sqle);
-                } catch (IOException ioe) {
-                    LOGGER.error("I/O Exception reading String:", ioe);
+                    LOGGER.error("SQL Exception:", sqle);
+                    ret = true;
                 }
-                if (s == null) {
-                    cells[i] = DataType.getMissingCell();
-                } else {
-                    cells[i] = new StringCell(s);
+                if (ret) {
+                    try {
+                        m_result.close();
+                        m_conn.close();
+                    } catch (Exception e) {
+                        LOGGER.error("SQL Exception:", e);
+                    }
                 }
             }
-        }
-        int rowId = cells.hashCode();
-        try {
-            rowId = m_result.getRow();
-        } catch (SQLException sqle) {
-            LOGGER.error("SQL Exception:", sqle);
-        }
-        m_end = end();
-        return new DefaultRow(new StringCell("Row_" + rowId), cells);
-    }
-
-    private boolean end() {
-        try {
-            return !m_result.next();
-        } catch (SQLException sqle) {
-            LOGGER.error("SQL Exception:", sqle);
-            return true;
-        }
-    }
-
-    private boolean wasNull() {
-        try {
-            return m_result.wasNull();
-        } catch (SQLException sqle) {
-            LOGGER.error("SQL Exception:", sqle);
-            return true;
-        }
-    }
-
+            return ret;
+                
+        }
+
+        private boolean wasNull() {
+            try {
+                return m_result.wasNull();
+            } catch (SQLException sqle) {
+                LOGGER.error("SQL Exception:", sqle);
+                return true;
+            }
+        }
+
+    }
 }