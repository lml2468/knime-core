--- conflicted
+++ resolved
@@ -3,7 +3,7 @@
  * This source code, its documentation and all appendant files
  * are protected by copyright law. All rights reserved.
  *
- * Copyright, 2003 - 2007
+ * Copyright, 2003 - 2008
  * University of Konstanz, Germany
  * Chair for Bioinformatics and Information Mining (Prof. M. Berthold)
  * and KNIME GmbH, Konstanz, Germany
@@ -22,6 +22,7 @@
  */
 package org.knime.ext.sun.nodes.script;
 
+import java.lang.reflect.InvocationTargetException;
 import java.util.HashMap;
 
 import org.knime.core.data.DataCell;
@@ -178,18 +179,17 @@
                 o = null;
             }
         } catch (EvaluationFailedException ee) {
+            Throwable cause = ee.getCause();
+            if (cause instanceof InvocationTargetException) {
+                cause = ((InvocationTargetException)cause).getCause();
+            }
+            String message = 
+                cause != null ? cause.getMessage() : ee.getMessage();
             LOGGER.warn("Evaluation of expression failed for row \""
-<<<<<<< HEAD
-                    + row.getKey().getId() + "\": " + ee.getMessage());
-        } catch (IllegalPropertyException ipe) {
-            LOGGER.warn("Evaluation of expression failed for row \""
-                    + row.getKey().getId() + "\": " + ipe.getMessage());
-=======
                     + row.getKey() + "\": " + message, ee);
         } catch (IllegalPropertyException ipe) {
             LOGGER.warn("Evaluation of expression failed for row \""
                     + row.getKey() + "\": " + ipe.getMessage(), ipe);
->>>>>>> e116f9a6
         }
         DataCell result;
         if (m_returnType.equals(Integer.class)) {
